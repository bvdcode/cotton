--- conflicted
+++ resolved
@@ -5,11 +5,6 @@
 namespace Cotton.Server.Database.Models
 {
     [Table("file_manifests")]
-<<<<<<< HEAD
-    [Index(nameof(OwnerId), nameof(Folder))]
-    [Index(nameof(OwnerId), nameof(Folder), nameof(Name), IsUnique = true)] // TODO: Must be case insensitive
-=======
->>>>>>> 20b54a0b
     public class FileManifest : BaseEntity<Guid>
     {
         [Obsolete("Temporary empty")]
@@ -19,12 +14,6 @@
         [Column("name")]
         public string Name { get; set; } = null!;
 
-<<<<<<< HEAD
-        [Column("canonical_path")]
-        public string CanonicalPath { get; set; } = null!;
-
-=======
->>>>>>> 20b54a0b
         [Column("content_type")]
         public string ContentType { get; set; } = null!;
 
